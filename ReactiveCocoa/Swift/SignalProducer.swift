--- conflicted
+++ resolved
@@ -35,26 +35,16 @@
 
 	/// Creates a producer for a Signal that will immediately send one value
 	/// then complete.
-<<<<<<< HEAD
-	public init(value: T) {
+	public init(value: Value) {
 		self.init { observer, disposable in
-=======
-	public init(value: Value) {
-		self.init({ observer, disposable in
->>>>>>> fa1c80ba
 			sendNext(observer, value)
 			sendCompleted(observer)
 		}
 	}
 
 	/// Creates a producer for a Signal that will immediately send an error.
-<<<<<<< HEAD
-	public init(error: E) {
+	public init(error: Error) {
 		self.init { observer, disposable in
-=======
-	public init(error: Error) {
-		self.init({ observer, disposable in
->>>>>>> fa1c80ba
 			sendError(observer, error)
 		}
 	}
@@ -74,13 +64,8 @@
 
 	/// Creates a producer for a Signal that will immediately send the values
 	/// from the given sequence, then complete.
-<<<<<<< HEAD
-	public init<S: SequenceType where S.Generator.Element == T>(values: S) {
+	public init<S: SequenceType where S.Generator.Element == Value>(values: S) {
 		self.init { observer, disposable in
-=======
-	public init<S: SequenceType where S.Generator.Element == Value>(values: S) {
-		self.init({ observer, disposable in
->>>>>>> fa1c80ba
 			for value in values {
 				sendNext(observer, value)
 
@@ -388,11 +373,7 @@
 	/// producers, just as if the operator had been applied to each Signal
 	/// yielded from start().
 	@warn_unused_result(message="Did you forget to call `start` on the producer?")
-<<<<<<< HEAD
-	public func lift<U, F, V, G>(transform: Signal<T, E> -> Signal<U, F> -> Signal<V, G>) -> SignalProducer<U, F> -> SignalProducer<V, G> {
-=======
-	public func lift<U, F, V, G>(transform: Signal<U, F> -> Signal<Value, Error> -> Signal<V, G>) -> SignalProducer<U, F> -> SignalProducer<V, G> {
->>>>>>> fa1c80ba
+	public func lift<U, F, V, G>(transform: Signal<Value, Error> -> Signal<U, F> -> Signal<V, G>) -> SignalProducer<U, F> -> SignalProducer<V, G> {
 		return { otherProducer in
 			return SignalProducer { observer, outerDisposable in
 				self.startWithSignal { signal, disposable in
@@ -453,13 +434,8 @@
 	/// least one value each. If either producer is interrupted, the returned producer
 	/// will also be interrupted.
 	@warn_unused_result(message="Did you forget to call `start` on the producer?")
-<<<<<<< HEAD
-	public func combineLatestWith<U>(otherProducer: SignalProducer<U, E>) -> SignalProducer<(T, U), E> {
+	public func combineLatestWith<U>(otherProducer: SignalProducer<U, Error>) -> SignalProducer<(Value, U), Error> {
 		return lift(Signal.combineLatestWith)(otherProducer)
-=======
-	public func combineLatestWith<U>(otherProducer: SignalProducer<U, Error>) -> SignalProducer<(Value, U), Error> {
-		return lift(ReactiveCocoa.combineLatestWith)(otherProducer)
->>>>>>> fa1c80ba
 	}
 
 	/// Delays `Next` and `Completed` events by the given interval, forwarding
@@ -501,25 +477,15 @@
 	/// multiple times) by `sampler`, then complete once both input producers have
 	/// completed, or interrupt if either input producer is interrupted.
 	@warn_unused_result(message="Did you forget to call `start` on the producer?")
-<<<<<<< HEAD
-	public func sampleOn(sampler: SignalProducer<(), NoError>) -> SignalProducer<T, E> {
+	public func sampleOn(sampler: SignalProducer<(), NoError>) -> SignalProducer<Value, Error> {
 		return lift(Signal.sampleOn)(sampler)
-=======
-	public func sampleOn(sampler: SignalProducer<(), NoError>) -> SignalProducer<Value, Error> {
-		return lift(ReactiveCocoa.sampleOn)(sampler)
->>>>>>> fa1c80ba
 	}
 
 	/// Forwards events from `self` until `trigger` sends a Next or Completed
 	/// event, at which point the returned producer will complete.
 	@warn_unused_result(message="Did you forget to call `start` on the producer?")
-<<<<<<< HEAD
-	public func takeUntil(trigger: SignalProducer<(), NoError>) -> SignalProducer<T, E> {
+	public func takeUntil(trigger: SignalProducer<(), NoError>) -> SignalProducer<Value, Error> {
 		return lift(Signal.takeUntil)(trigger)
-=======
-	public func takeUntil(trigger: SignalProducer<(), NoError>) -> SignalProducer<Value, Error> {
-		return lift(ReactiveCocoa.takeUntil)(trigger)
->>>>>>> fa1c80ba
 	}
 
 	/// Forwards events from `self` with history: values of the returned producer
@@ -569,13 +535,8 @@
 	/// from `replacement` instead, regardless of whether `self` has sent events
 	/// already.
 	@warn_unused_result(message="Did you forget to call `start` on the producer?")
-<<<<<<< HEAD
-	public func takeUntilReplacement(replacement: SignalProducer<T, E>) -> SignalProducer<T, E> {
+	public func takeUntilReplacement(replacement: SignalProducer<Value, Error>) -> SignalProducer<Value, Error> {
 		return lift(Signal.takeUntilReplacement)(replacement)
-=======
-	public func takeUntilReplacement(replacement: SignalProducer<Value, Error>) -> SignalProducer<Value, Error> {
-		return lift(ReactiveCocoa.takeUntilReplacement)(replacement)
->>>>>>> fa1c80ba
 	}
 
 	/// Waits until `self` completes and then forwards the final `count` values
@@ -595,13 +556,8 @@
 	/// Zips elements of two producers into pairs. The elements of any Nth pair
 	/// are the Nth elements of the two input producers.
 	@warn_unused_result(message="Did you forget to call `start` on the producer?")
-<<<<<<< HEAD
-	public func zipWith<U>(otherProducer: SignalProducer<U, E>) -> SignalProducer<(T, U), E> {
+	public func zipWith<U>(otherProducer: SignalProducer<U, Error>) -> SignalProducer<(Value, U), Error> {
 		return lift(Signal.zipWith)(otherProducer)
-=======
-	public func zipWith<U>(otherProducer: SignalProducer<U, Error>) -> SignalProducer<(Value, U), Error> {
-		return lift(ReactiveCocoa.zipWith)(otherProducer)
->>>>>>> fa1c80ba
 	}
 
 	/// Applies `operation` to values from `self` with `Success`ful results
@@ -642,28 +598,16 @@
 	}
 }
 
-<<<<<<< HEAD
-extension SignalProducerType where T: OptionalType {
+extension SignalProducerType where Value: OptionalType {
 	/// Unwraps non-`nil` values and forwards them on the returned signal, `nil`
 	/// values are dropped.
 	@warn_unused_result(message="Did you forget to call `start` on the producer?")
-	public func ignoreNil() -> SignalProducer<T.Wrapped, E> {
-=======
-extension SignalProducer where Value: OptionalType {
-	/// Unwraps non-`nil` values and forwards them on the returned signal, `nil`
-	/// values are dropped.
-	@warn_unused_result(message="Did you forget to call `start` on the producer?")
 	public func ignoreNil() -> SignalProducer<Value.Wrapped, Error> {
->>>>>>> fa1c80ba
 		return lift { $0.ignoreNil() }
 	}
 }
 
-<<<<<<< HEAD
-extension SignalProducerType where T: EventType, E == NoError {
-=======
-extension SignalProducer where Value: EventType, Error: NoError {
->>>>>>> fa1c80ba
+extension SignalProducerType where Value: EventType, Error == NoError {
 	/// The inverse of materialize(), this will translate a signal of `Event`
 	/// _values_ into a signal of those events themselves.
 	@warn_unused_result(message="Did you forget to call `start` on the producer?")
@@ -672,11 +616,7 @@
 	}
 }
 
-<<<<<<< HEAD
-extension SignalProducerType where E == NoError {
-=======
-extension SignalProducerType where Error: NoError {
->>>>>>> fa1c80ba
+extension SignalProducerType where Error == NoError {
 	/// Promotes a producer that does not generate errors into one that can.
 	///
 	/// This does not actually cause errors to be generated for the given producer,
@@ -974,7 +914,7 @@
 }
 
 
-extension SignalProducerType where T: SignalProducerType, E == T.E {
+extension SignalProducerType where Value: SignalProducerType, Error == Value.Error {
 	/// Flattens the inner producers sent upon `producer` (into a single producer of
 	/// values), according to the semantics of the given strategy.
 	///
@@ -984,8 +924,8 @@
 	/// `Interrupted` events on inner producers will be treated like `Completed`
 	/// events on inner producers.
 	@warn_unused_result(message="Did you forget to call `start` on the producer?")
-	public func flatten(strategy: FlattenStrategy) -> SignalProducer<T.T, E> {
-		return lift { (signal: Signal<T, E>) -> Signal<T.T, E> in
+	public func flatten(strategy: FlattenStrategy) -> SignalProducer<Value.Value, Error> {
+		return lift { (signal: Signal<Value, Error>) -> Signal<Value.Value, Error> in
 			return signal.flatten(strategy)
 		}
 	}
@@ -1000,7 +940,7 @@
 	/// If `producer` or any of the created producers emit an error, the returned
 	/// producer will forward that error immediately.
 	@warn_unused_result(message="Did you forget to call `start` on the producer?")
-	public func flatMap<U>(strategy: FlattenStrategy, transform: T -> SignalProducer<U, E>) -> SignalProducer<U, E> {
+	public func flatMap<U>(strategy: FlattenStrategy, transform: Value -> SignalProducer<U, Error>) -> SignalProducer<U, Error> {
 		return map(transform).flatten(strategy)
 	}
 
@@ -1036,13 +976,8 @@
 
 	/// `concat`s `next` onto `self`.
 	@warn_unused_result(message="Did you forget to call `start` on the producer?")
-<<<<<<< HEAD
-	public func concat(next: SignalProducer<T, E>) -> SignalProducer<T, E> {
-		return SignalProducer<SignalProducer<T, E>, E>(values: [self.producer, next]).flatten(.Concat)
-=======
-	public func concat(next: SignalProducer) -> SignalProducer {
-		return SignalProducer<SignalProducer, Error>(values: [self, next]).flatten(.Concat)
->>>>>>> fa1c80ba
+	public func concat(next: SignalProducer<Value, Error>) -> SignalProducer<Value, Error> {
+		return SignalProducer<SignalProducer<Value, Error>, Error>(values: [self.producer, next]).flatten(.Concat)
 	}
 }
 
@@ -1175,60 +1110,4 @@
 	public func wait() -> Result<(), Error> {
 		return then(SignalProducer<(), Error>(value: ())).last() ?? .Success(())
 	}
-<<<<<<< HEAD
-=======
-}
-
-extension SignalProducer where Value: SignalProducerType, Error == Value.Error {
-	/// Flattens the inner producers sent upon `producer` (into a single producer of
-	/// values), according to the semantics of the given strategy.
-	///
-	/// If `producer` or an active inner producer emits an error, the returned
-	/// producer will forward that error immediately.
-	///
-	/// `Interrupted` events on inner producers will be treated like `Completed`
-	/// events on inner producers.
-	@warn_unused_result(message="Did you forget to call `start` on the producer?")
-	public func flatten(strategy: FlattenStrategy) -> SignalProducer<Value.Value, Error> {
-		return lift { (signal: Signal<Value, Error>) -> Signal<Value.Value, Error> in
-			return signal.flatten(strategy)
-		}
-	}
-}
-
-extension SignalProducer {
-	/// Maps each event from `producer` to a new producer, then flattens the
-	/// resulting producers (into a single producer of values), according to the
-	/// semantics of the given strategy.
-	///
-	/// If `producer` or any of the created producers emit an error, the returned
-	/// producer will forward that error immediately.
-	@warn_unused_result(message="Did you forget to call `start` on the producer?")
-	public func flatMap<U>(strategy: FlattenStrategy, transform: Value -> SignalProducer<U, Error>) -> SignalProducer<U, Error> {
-		return map(transform).flatten(strategy)
-	}
-}
-
-// These free functions are to workaround compiler crashes when attempting
-// to lift binary signal operators directly with closures.
-
-private func combineLatestWith<T, U, Error>(otherSignal: Signal<U, Error>) -> Signal<T, Error> -> Signal<(T, U), Error> {
-	return { $0.combineLatestWith(otherSignal) }
-}
-
-private func zipWith<T, U, Error>(otherSignal: Signal<U, Error>) -> Signal<T, Error> -> Signal<(T, U), Error> {
-	return { $0.zipWith(otherSignal) }
-}
-
-private func sampleOn<Value, Error>(sampler: Signal<(), NoError>) -> Signal<Value, Error> -> Signal<Value, Error> {
-	return { $0.sampleOn(sampler) }
-}
-
-private func takeUntil<Value, Error>(trigger: Signal<(), NoError>) -> Signal<Value, Error> -> Signal<Value, Error> {
-	return { $0.takeUntil(trigger) }
-}
-
-private func takeUntilReplacement<Value, Error>(replacement: Signal<Value, Error>) -> Signal<Value, Error> -> Signal<Value, Error> {
-	return { $0.takeUntilReplacement(replacement) }
->>>>>>> fa1c80ba
 }