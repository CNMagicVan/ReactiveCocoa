language: objective-c
<<<<<<< HEAD
osx_image: xcode8.1sneakpeek
=======
osx_image: xcode8.1
>>>>>>> 82b595be
before_install: true
install: true
git:
  submodules: false
before_script:
  - git submodule update --init --recursive
script:
  - script/build
xcode_workspace: ReactiveCocoa.xcworkspace
matrix:
  include:
    - xcode_scheme: ReactiveCocoa-macOS
      env:
        - XCODE_SDK=macosx
        - XCODE_ACTION="build test"
        - XCODE_DESTINATION="arch=x86_64"
        - XCODE_PLAYGROUND_TARGET="x86_64-apple-macosx10.10"
    - xcode_scheme: ReactiveCocoa-iOS
      env:
        - XCODE_SDK=iphonesimulator
        - XCODE_ACTION="build-for-testing test-without-building"
        - XCODE_DESTINATION="platform=iOS Simulator,name=iPhone 6s"
    - xcode_scheme: ReactiveCocoa-tvOS
      env:
        - XCODE_SDK=appletvsimulator
        - XCODE_ACTION="build-for-testing test-without-building"
        - XCODE_DESTINATION="platform=tvOS Simulator,name=Apple TV 1080p"
    - xcode_scheme: ReactiveCocoa-watchOS
      env:
        - XCODE_SDK=watchsimulator
        - XCODE_ACTION=build
        - XCODE_DESTINATION="platform=watchOS Simulator,name=Apple Watch - 38mm"
    - script:
        - brew update
        - brew outdated carthage || brew upgrade carthage
        - carthage build --no-skip-current --platform mac
      env:
        - JOB=CARTHAGE-macOS
    - script:
        - brew update
        - brew outdated carthage || brew upgrade carthage
        - carthage build --no-skip-current --platform iOS
      env:
        - JOB=CARTHAGE-iOS
    - script:
        - brew update
        - brew outdated carthage || brew upgrade carthage
        - carthage build --no-skip-current --platform tvOS
      env:
        - JOB=CARTHAGE-tvOS
    - script:
        - brew update
        - brew outdated carthage || brew upgrade carthage
        - carthage build --no-skip-current --platform watchOS
      env:
        - JOB=CARTHAGE-watchOS
    - script:
      - gem install cocoapods
      - pod repo update --silent
      - pod lib lint --allow-warnings
      env:
        - JOB=PODSPEC
notifications:
  email: false
  slack:
    secure: C9QTry5wUG9CfeH3rm3Z19R5rDWqDO7EhHAqHDXBxT6CpGRkTPFliJexpjBYB4sroJ8CiY5ZgTI2sjRBiAdGoE5ZQkfnwSoKQhWXkwo19TnbSnufr3cKO2SZkUhBqOlZcA+mgfjZ7rm2wm7RhpCR/4z8oBXDN4/xv0U5R2fLCLE=<|MERGE_RESOLUTION|>--- conflicted
+++ resolved
@@ -1,9 +1,5 @@
 language: objective-c
-<<<<<<< HEAD
-osx_image: xcode8.1sneakpeek
-=======
 osx_image: xcode8.1
->>>>>>> 82b595be
 before_install: true
 install: true
 git:
