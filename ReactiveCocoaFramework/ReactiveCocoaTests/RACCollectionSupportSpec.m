--- conflicted
+++ resolved
@@ -8,12 +8,9 @@
 
 #import "NSArray+RACSupport.h"
 #import "NSDictionary+RACSupport.h"
-<<<<<<< HEAD
 #import "NSHashTable+RACSupport.h"
+#import "NSIndexSet+RACSupport.h"
 #import "NSMapTable+RACSupport.h"
-=======
-#import "NSIndexSet+RACSupport.h"
->>>>>>> f597a784
 #import "NSOrderedSet+RACSupport.h"
 #import "NSSet+RACSupport.h"
 #import "NSString+RACSupport.h"
@@ -103,7 +100,6 @@
 	});
 });
 
-<<<<<<< HEAD
 describe(@"NSHashTable signals", ^{
 	__block NSHashTable *values;
 	__block RACSignal *signal;
@@ -114,20 +110,10 @@
 			[values addObject:number];
 		}
 		signal = values.rac_signal;
-=======
-describe(@"NSIndexSet signals", ^{
-	__block NSMutableIndexSet *indexes;
-	__block RACSignal *signal;
-	
-	beforeEach(^{
-		indexes = [[NSMutableIndexSet alloc] initWithIndexesInRange:NSMakeRange(0, 3)];
-		signal = indexes.rac_signal;
->>>>>>> f597a784
-		expect(signal).notTo.beNil();
-	});
-
-	it(@"should be immutable", ^{
-<<<<<<< HEAD
+		expect(signal).notTo.beNil();
+	});
+
+	it(@"should be immutable", ^{
 		// The signal values' (fast enumeration) order and -allObjects values'
 		// order are not the same, so compares equality using set.
 
@@ -149,6 +135,25 @@
 		}
 
 		expect([signal array].count).to.equal(count);
+	});
+});
+
+describe(@"NSIndexSet signals", ^{
+	__block NSMutableIndexSet *indexes;
+	__block RACSignal *signal;
+
+	beforeEach(^{
+		indexes = [[NSMutableIndexSet alloc] initWithIndexesInRange:NSMakeRange(0, 3)];
+		signal = indexes.rac_signal;
+		expect(signal).notTo.beNil();
+	});
+
+	it(@"should be immutable", ^{
+		NSArray *unchangedIndexes = @[ @0, @1, @2 ];
+		expect([signal array]).to.equal(unchangedIndexes);
+
+		[indexes addIndex:6];
+		expect([signal array]).to.equal(unchangedIndexes);
 	});
 });
 
@@ -215,13 +220,6 @@
 		expect([tupleSignal array]).to.equal(tuples);
 		expect([keySignal array]).to.equal(keys);
 		expect([valueSignal array]).to.equal(values);
-=======
-		NSArray *unchangedIndexes = @[ @0, @1, @2 ];
-		expect([signal array]).to.equal(unchangedIndexes);
-
-		[indexes addIndex:6];
-		expect([signal array]).to.equal(unchangedIndexes);
->>>>>>> f597a784
 	});
 });
 
