--- conflicted
+++ resolved
@@ -139,18 +139,9 @@
 		6E58405D16F22F7800F588A6 /* NSObject+RACDeallocating.m in Sources */ = {isa = PBXBuildFile; fileRef = 6E58405416F22D7500F588A6 /* NSObject+RACDeallocating.m */; };
 		6E58405F16F3414200F588A6 /* NSObjectRACDeallocatingSpec.m in Sources */ = {isa = PBXBuildFile; fileRef = 6E58405E16F3414200F588A6 /* NSObjectRACDeallocatingSpec.m */; };
 		6EA0C08216F4AEC1006EBEB2 /* NSObject+RACDeallocating.h in Headers */ = {isa = PBXBuildFile; fileRef = 6E58405316F22D7500F588A6 /* NSObject+RACDeallocating.h */; settings = {ATTRIBUTES = (Public, ); }; };
-		7479F6E5186177D200575CDB /* RACIndexSetSequence.h in Headers */ = {isa = PBXBuildFile; fileRef = 7479F6E3186177D200575CDB /* RACIndexSetSequence.h */; };
-		7479F6E6186177D200575CDB /* RACIndexSetSequence.h in Headers */ = {isa = PBXBuildFile; fileRef = 7479F6E3186177D200575CDB /* RACIndexSetSequence.h */; };
-		7479F6E7186177D200575CDB /* RACIndexSetSequence.h in Headers */ = {isa = PBXBuildFile; fileRef = 7479F6E3186177D200575CDB /* RACIndexSetSequence.h */; };
 		7479F6E8186177D200575CDB /* RACIndexSetSequence.m in Sources */ = {isa = PBXBuildFile; fileRef = 7479F6E4186177D200575CDB /* RACIndexSetSequence.m */; };
 		7479F6E9186177D200575CDB /* RACIndexSetSequence.m in Sources */ = {isa = PBXBuildFile; fileRef = 7479F6E4186177D200575CDB /* RACIndexSetSequence.m */; };
 		7479F6EA186177D200575CDB /* RACIndexSetSequence.m in Sources */ = {isa = PBXBuildFile; fileRef = 7479F6E4186177D200575CDB /* RACIndexSetSequence.m */; };
-		74F17318186024A900BC937C /* NSIndexSet+RACSequenceAdditions.h in Headers */ = {isa = PBXBuildFile; fileRef = 74F17316186024A900BC937C /* NSIndexSet+RACSequenceAdditions.h */; settings = {ATTRIBUTES = (Public, ); }; };
-		74F17319186024A900BC937C /* NSIndexSet+RACSequenceAdditions.h in Headers */ = {isa = PBXBuildFile; fileRef = 74F17316186024A900BC937C /* NSIndexSet+RACSequenceAdditions.h */; settings = {ATTRIBUTES = (Public, ); }; };
-		74F1731A186024A900BC937C /* NSIndexSet+RACSequenceAdditions.h in Headers */ = {isa = PBXBuildFile; fileRef = 74F17316186024A900BC937C /* NSIndexSet+RACSequenceAdditions.h */; settings = {ATTRIBUTES = (Public, ); }; };
-		74F1731B186024A900BC937C /* NSIndexSet+RACSequenceAdditions.m in Sources */ = {isa = PBXBuildFile; fileRef = 74F17317186024A900BC937C /* NSIndexSet+RACSequenceAdditions.m */; };
-		74F1731C186024A900BC937C /* NSIndexSet+RACSequenceAdditions.m in Sources */ = {isa = PBXBuildFile; fileRef = 74F17317186024A900BC937C /* NSIndexSet+RACSequenceAdditions.m */; };
-		74F1731D186024A900BC937C /* NSIndexSet+RACSequenceAdditions.m in Sources */ = {isa = PBXBuildFile; fileRef = 74F17317186024A900BC937C /* NSIndexSet+RACSequenceAdditions.m */; };
 		8801E7511644BDE200A155FE /* NSObjectRACLiftingSpec.m in Sources */ = {isa = PBXBuildFile; fileRef = 8801E7501644BDE200A155FE /* NSObjectRACLiftingSpec.m */; };
 		88037F8415056328001A5B19 /* Cocoa.framework in Frameworks */ = {isa = PBXBuildFile; fileRef = 88CDF7BF15000FCE00163A9F /* Cocoa.framework */; };
 		88037FB81505645C001A5B19 /* ReactiveCocoa.h in Headers */ = {isa = PBXBuildFile; fileRef = 88037F8C15056328001A5B19 /* ReactiveCocoa.h */; settings = {ATTRIBUTES = (Public, ); }; };
@@ -263,12 +254,8 @@
 		A1FCC375156754A7008C9686 /* RACObjCRuntime.m in Sources */ = {isa = PBXBuildFile; fileRef = A1FCC371156754A7008C9686 /* RACObjCRuntime.m */; settings = {COMPILER_FLAGS = "-fno-objc-arc"; }; };
 		A1FCC37B1567DED0008C9686 /* RACDelegateProxy.m in Sources */ = {isa = PBXBuildFile; fileRef = A1FCC3771567DED0008C9686 /* RACDelegateProxy.m */; };
 		AC65FD52176DECB1005ED22B /* UIAlertViewRACSupportSpec.m in Sources */ = {isa = PBXBuildFile; fileRef = AC65FD51176DECB1005ED22B /* UIAlertViewRACSupportSpec.m */; };
-<<<<<<< HEAD
 		ACB0EAF31797DDD400942FFC /* UIAlertView+RACSupport.m in Sources */ = {isa = PBXBuildFile; fileRef = ACB0EAF11797DDD400942FFC /* UIAlertView+RACSupport.m */; };
 		ACB0EAF41797DDD400942FFC /* UIAlertView+RACSupport.h in Headers */ = {isa = PBXBuildFile; fileRef = ACB0EAF21797DDD400942FFC /* UIAlertView+RACSupport.h */; settings = {ATTRIBUTES = (Public, ); }; };
-=======
-		ACB0EAF31797DDD400942FFC /* UIAlertView+RACSignalSupport.m in Sources */ = {isa = PBXBuildFile; fileRef = ACB0EAF11797DDD400942FFC /* UIAlertView+RACSignalSupport.m */; };
-		ACB0EAF41797DDD400942FFC /* UIAlertView+RACSignalSupport.h in Headers */ = {isa = PBXBuildFile; fileRef = ACB0EAF21797DDD400942FFC /* UIAlertView+RACSignalSupport.h */; settings = {ATTRIBUTES = (Public, ); }; };
 		BE527E9318636F7F006349E8 /* NSUserDefaults+RACSupport.h in Headers */ = {isa = PBXBuildFile; fileRef = BE527E9118636F7F006349E8 /* NSUserDefaults+RACSupport.h */; settings = {ATTRIBUTES = (Public, ); }; };
 		BE527E9418636F7F006349E8 /* NSUserDefaults+RACSupport.h in Headers */ = {isa = PBXBuildFile; fileRef = BE527E9118636F7F006349E8 /* NSUserDefaults+RACSupport.h */; settings = {ATTRIBUTES = (Public, ); }; };
 		BE527E9518636F7F006349E8 /* NSUserDefaults+RACSupport.h in Headers */ = {isa = PBXBuildFile; fileRef = BE527E9118636F7F006349E8 /* NSUserDefaults+RACSupport.h */; settings = {ATTRIBUTES = (Public, ); }; };
@@ -277,7 +264,6 @@
 		BE527E9818636F7F006349E8 /* NSUserDefaults+RACSupport.m in Sources */ = {isa = PBXBuildFile; fileRef = BE527E9218636F7F006349E8 /* NSUserDefaults+RACSupport.m */; };
 		BE527E9F1863705B006349E8 /* NSUserDefaultsRACSupportSpec.m in Sources */ = {isa = PBXBuildFile; fileRef = BE527E9E1863705B006349E8 /* NSUserDefaultsRACSupportSpec.m */; };
 		BE527EA01863706B006349E8 /* NSUserDefaultsRACSupportSpec.m in Sources */ = {isa = PBXBuildFile; fileRef = BE527E9E1863705B006349E8 /* NSUserDefaultsRACSupportSpec.m */; };
->>>>>>> 33a7009f
 		D004BC9C177E1A2B00A5B8C5 /* UIActionSheetRACSupportSpec.m in Sources */ = {isa = PBXBuildFile; fileRef = D004BC9B177E1A2B00A5B8C5 /* UIActionSheetRACSupportSpec.m */; };
 		D004BC9D177E1D5900A5B8C5 /* libExpecta-iOS.a in Frameworks */ = {isa = PBXBuildFile; fileRef = 8803805515056ACB001A5B19 /* libExpecta-iOS.a */; };
 		D004BC9E177E1D5900A5B8C5 /* libSpecta-iOS.a in Frameworks */ = {isa = PBXBuildFile; fileRef = 8803806815056AD7001A5B19 /* libSpecta-iOS.a */; };
@@ -495,6 +481,12 @@
 		D094E44C17775AF200906BF7 /* EXTScope.h in Headers */ = {isa = PBXBuildFile; fileRef = D094E44617775AF200906BF7 /* EXTScope.h */; settings = {ATTRIBUTES = (Public, ); }; };
 		D094E44F17775AF200906BF7 /* metamacros.h in Headers */ = {isa = PBXBuildFile; fileRef = D094E44817775AF200906BF7 /* metamacros.h */; settings = {ATTRIBUTES = (Public, ); }; };
 		D094E45017775AF200906BF7 /* metamacros.h in Headers */ = {isa = PBXBuildFile; fileRef = D094E44817775AF200906BF7 /* metamacros.h */; settings = {ATTRIBUTES = (Public, ); }; };
+		D09905FC186E178A008912E8 /* NSIndexSet+RACSupport.h in Headers */ = {isa = PBXBuildFile; fileRef = D09905FA186E178A008912E8 /* NSIndexSet+RACSupport.h */; settings = {ATTRIBUTES = (Public, ); }; };
+		D09905FD186E178A008912E8 /* NSIndexSet+RACSupport.h in Headers */ = {isa = PBXBuildFile; fileRef = D09905FA186E178A008912E8 /* NSIndexSet+RACSupport.h */; settings = {ATTRIBUTES = (Public, ); }; };
+		D09905FE186E178A008912E8 /* NSIndexSet+RACSupport.h in Headers */ = {isa = PBXBuildFile; fileRef = D09905FA186E178A008912E8 /* NSIndexSet+RACSupport.h */; settings = {ATTRIBUTES = (Public, ); }; };
+		D09905FF186E178A008912E8 /* NSIndexSet+RACSupport.m in Sources */ = {isa = PBXBuildFile; fileRef = D09905FB186E178A008912E8 /* NSIndexSet+RACSupport.m */; };
+		D0990600186E178A008912E8 /* NSIndexSet+RACSupport.m in Sources */ = {isa = PBXBuildFile; fileRef = D09905FB186E178A008912E8 /* NSIndexSet+RACSupport.m */; };
+		D0990601186E178A008912E8 /* NSIndexSet+RACSupport.m in Sources */ = {isa = PBXBuildFile; fileRef = D09905FB186E178A008912E8 /* NSIndexSet+RACSupport.m */; };
 		D0A0B01516EAA3D100C47593 /* NSText+RACSupport.h in Headers */ = {isa = PBXBuildFile; fileRef = D0A0B01316EAA3D100C47593 /* NSText+RACSupport.h */; settings = {ATTRIBUTES = (Public, ); }; };
 		D0A0B01616EAA3D100C47593 /* NSText+RACSupport.m in Sources */ = {isa = PBXBuildFile; fileRef = D0A0B01416EAA3D100C47593 /* NSText+RACSupport.m */; };
 		D0A0B01816EAA5CC00C47593 /* NSTextRACSupportSpec.m in Sources */ = {isa = PBXBuildFile; fileRef = D0A0B01716EAA5CC00C47593 /* NSTextRACSupportSpec.m */; };
@@ -775,8 +767,6 @@
 		6E58405E16F3414200F588A6 /* NSObjectRACDeallocatingSpec.m */ = {isa = PBXFileReference; fileEncoding = 4; lastKnownFileType = sourcecode.c.objc; path = NSObjectRACDeallocatingSpec.m; sourceTree = "<group>"; };
 		7479F6E3186177D200575CDB /* RACIndexSetSequence.h */ = {isa = PBXFileReference; fileEncoding = 4; lastKnownFileType = sourcecode.c.h; path = RACIndexSetSequence.h; sourceTree = "<group>"; };
 		7479F6E4186177D200575CDB /* RACIndexSetSequence.m */ = {isa = PBXFileReference; fileEncoding = 4; lastKnownFileType = sourcecode.c.objc; path = RACIndexSetSequence.m; sourceTree = "<group>"; };
-		74F17316186024A900BC937C /* NSIndexSet+RACSequenceAdditions.h */ = {isa = PBXFileReference; fileEncoding = 4; lastKnownFileType = sourcecode.c.h; path = "NSIndexSet+RACSequenceAdditions.h"; sourceTree = "<group>"; };
-		74F17317186024A900BC937C /* NSIndexSet+RACSequenceAdditions.m */ = {isa = PBXFileReference; fileEncoding = 4; lastKnownFileType = sourcecode.c.objc; path = "NSIndexSet+RACSequenceAdditions.m"; sourceTree = "<group>"; };
 		8801E7501644BDE200A155FE /* NSObjectRACLiftingSpec.m */ = {isa = PBXFileReference; fileEncoding = 4; lastKnownFileType = sourcecode.c.objc; path = NSObjectRACLiftingSpec.m; sourceTree = "<group>"; };
 		88037F8315056328001A5B19 /* ReactiveCocoa.framework */ = {isa = PBXFileReference; explicitFileType = wrapper.framework; includeInIndex = 0; path = ReactiveCocoa.framework; sourceTree = BUILT_PRODUCTS_DIR; };
 		88037F8C15056328001A5B19 /* ReactiveCocoa.h */ = {isa = PBXFileReference; lastKnownFileType = sourcecode.c.h; path = ReactiveCocoa.h; sourceTree = "<group>"; };
@@ -887,16 +877,11 @@
 		A1FCC3761567DED0008C9686 /* RACDelegateProxy.h */ = {isa = PBXFileReference; fileEncoding = 4; lastKnownFileType = sourcecode.c.h; path = RACDelegateProxy.h; sourceTree = "<group>"; };
 		A1FCC3771567DED0008C9686 /* RACDelegateProxy.m */ = {isa = PBXFileReference; fileEncoding = 4; lastKnownFileType = sourcecode.c.objc; path = RACDelegateProxy.m; sourceTree = "<group>"; };
 		AC65FD51176DECB1005ED22B /* UIAlertViewRACSupportSpec.m */ = {isa = PBXFileReference; fileEncoding = 4; lastKnownFileType = sourcecode.c.objc; path = UIAlertViewRACSupportSpec.m; sourceTree = "<group>"; };
-<<<<<<< HEAD
 		ACB0EAF11797DDD400942FFC /* UIAlertView+RACSupport.m */ = {isa = PBXFileReference; fileEncoding = 4; lastKnownFileType = sourcecode.c.objc; path = "UIAlertView+RACSupport.m"; sourceTree = "<group>"; };
 		ACB0EAF21797DDD400942FFC /* UIAlertView+RACSupport.h */ = {isa = PBXFileReference; fileEncoding = 4; lastKnownFileType = sourcecode.c.h; path = "UIAlertView+RACSupport.h"; sourceTree = "<group>"; };
-=======
-		ACB0EAF11797DDD400942FFC /* UIAlertView+RACSignalSupport.m */ = {isa = PBXFileReference; fileEncoding = 4; lastKnownFileType = sourcecode.c.objc; path = "UIAlertView+RACSignalSupport.m"; sourceTree = "<group>"; };
-		ACB0EAF21797DDD400942FFC /* UIAlertView+RACSignalSupport.h */ = {isa = PBXFileReference; fileEncoding = 4; lastKnownFileType = sourcecode.c.h; path = "UIAlertView+RACSignalSupport.h"; sourceTree = "<group>"; };
 		BE527E9118636F7F006349E8 /* NSUserDefaults+RACSupport.h */ = {isa = PBXFileReference; fileEncoding = 4; lastKnownFileType = sourcecode.c.h; path = "NSUserDefaults+RACSupport.h"; sourceTree = "<group>"; };
 		BE527E9218636F7F006349E8 /* NSUserDefaults+RACSupport.m */ = {isa = PBXFileReference; fileEncoding = 4; lastKnownFileType = sourcecode.c.objc; path = "NSUserDefaults+RACSupport.m"; sourceTree = "<group>"; };
 		BE527E9E1863705B006349E8 /* NSUserDefaultsRACSupportSpec.m */ = {isa = PBXFileReference; fileEncoding = 4; lastKnownFileType = sourcecode.c.objc; path = NSUserDefaultsRACSupportSpec.m; sourceTree = "<group>"; };
->>>>>>> 33a7009f
 		D004BC9B177E1A2B00A5B8C5 /* UIActionSheetRACSupportSpec.m */ = {isa = PBXFileReference; fileEncoding = 4; lastKnownFileType = sourcecode.c.objc; name = UIActionSheetRACSupportSpec.m; path = ReactiveCocoaTests/UIActionSheetRACSupportSpec.m; sourceTree = SOURCE_ROOT; };
 		D00753C61857E07A0073D289 /* RACAggregatingSignalGenerator.h */ = {isa = PBXFileReference; fileEncoding = 4; lastKnownFileType = sourcecode.c.h; path = RACAggregatingSignalGenerator.h; sourceTree = "<group>"; };
 		D00753C71857E07A0073D289 /* RACAggregatingSignalGenerator.m */ = {isa = PBXFileReference; fileEncoding = 4; lastKnownFileType = sourcecode.c.objc; path = RACAggregatingSignalGenerator.m; sourceTree = "<group>"; };
@@ -970,6 +955,8 @@
 		D094E46417775B1000906BF7 /* Mac-Framework.xcconfig */ = {isa = PBXFileReference; lastKnownFileType = text.xcconfig; path = "Mac-Framework.xcconfig"; sourceTree = "<group>"; };
 		D094E46517775B1000906BF7 /* Mac-StaticLibrary.xcconfig */ = {isa = PBXFileReference; lastKnownFileType = text.xcconfig; path = "Mac-StaticLibrary.xcconfig"; sourceTree = "<group>"; };
 		D094E46617775B1000906BF7 /* README.md */ = {isa = PBXFileReference; lastKnownFileType = text; path = README.md; sourceTree = "<group>"; };
+		D09905FA186E178A008912E8 /* NSIndexSet+RACSupport.h */ = {isa = PBXFileReference; fileEncoding = 4; lastKnownFileType = sourcecode.c.h; path = "NSIndexSet+RACSupport.h"; sourceTree = "<group>"; };
+		D09905FB186E178A008912E8 /* NSIndexSet+RACSupport.m */ = {isa = PBXFileReference; fileEncoding = 4; lastKnownFileType = sourcecode.c.objc; path = "NSIndexSet+RACSupport.m"; sourceTree = "<group>"; };
 		D0A0B01316EAA3D100C47593 /* NSText+RACSupport.h */ = {isa = PBXFileReference; fileEncoding = 4; lastKnownFileType = sourcecode.c.h; path = "NSText+RACSupport.h"; sourceTree = "<group>"; };
 		D0A0B01416EAA3D100C47593 /* NSText+RACSupport.m */ = {isa = PBXFileReference; fileEncoding = 4; lastKnownFileType = sourcecode.c.objc; path = "NSText+RACSupport.m"; sourceTree = "<group>"; };
 		D0A0B01716EAA5CC00C47593 /* NSTextRACSupportSpec.m */ = {isa = PBXFileReference; fileEncoding = 4; lastKnownFileType = sourcecode.c.objc; path = NSTextRACSupportSpec.m; sourceTree = "<group>"; };
@@ -1223,42 +1210,9 @@
 		889C04BB155DA37600F19F0C /* Foundation Extensions */ = {
 			isa = PBXGroup;
 			children = (
-<<<<<<< HEAD
 				D02C7C8C1822D31700CB20D6 /* General */,
 				D02C7C8D1822D32500CB20D6 /* Collections */,
 				D02C7C8E1822D33A00CB20D6 /* Asynchronous Behaviors */,
-=======
-				D0E967571641EF9C00FCFF06 /* NSArray+RACSequenceAdditions.h */,
-				D0E967581641EF9C00FCFF06 /* NSArray+RACSequenceAdditions.m */,
-				88442C8716090C1500636B49 /* NSData+RACSupport.h */,
-				88442C8816090C1500636B49 /* NSData+RACSupport.m */,
-				D0E967591641EF9C00FCFF06 /* NSDictionary+RACSequenceAdditions.h */,
-				D0E9675A1641EF9C00FCFF06 /* NSDictionary+RACSequenceAdditions.m */,
-				5F773DE8169B46670023069D /* NSEnumerator+RACSequenceAdditions.h */,
-				5F773DE9169B46670023069D /* NSEnumerator+RACSequenceAdditions.m */,
-				88442C8916090C1500636B49 /* NSFileHandle+RACSupport.h */,
-				88442C8A16090C1500636B49 /* NSFileHandle+RACSupport.m */,
-				74F17316186024A900BC937C /* NSIndexSet+RACSequenceAdditions.h */,
-				74F17317186024A900BC937C /* NSIndexSet+RACSequenceAdditions.m */,
-				88442C8B16090C1500636B49 /* NSNotificationCenter+RACSupport.h */,
-				88442C8C16090C1500636B49 /* NSNotificationCenter+RACSupport.m */,
-				D0D243B51741FA0E004359C6 /* NSObject+RACDescription.h */,
-				D0D243B61741FA0E004359C6 /* NSObject+RACDescription.m */,
-				880D7A5816F7B351004A3361 /* NSObject+RACSelectorSignal.h */,
-				880D7A5916F7B351004A3361 /* NSObject+RACSelectorSignal.m */,
-				D0E9675B1641EF9C00FCFF06 /* NSOrderedSet+RACSequenceAdditions.h */,
-				D0E9675C1641EF9C00FCFF06 /* NSOrderedSet+RACSequenceAdditions.m */,
-				D0E9675D1641EF9C00FCFF06 /* NSSet+RACSequenceAdditions.h */,
-				D0E9675E1641EF9C00FCFF06 /* NSSet+RACSequenceAdditions.m */,
-				D0E9675F1641EF9C00FCFF06 /* NSString+RACSequenceAdditions.h */,
-				D0E967601641EF9C00FCFF06 /* NSString+RACSequenceAdditions.m */,
-				88442C8D16090C1500636B49 /* NSString+RACSupport.h */,
-				88442C8E16090C1500636B49 /* NSString+RACSupport.m */,
-				D090767D17FBEADE00EB087A /* NSURLConnection+RACSupport.h */,
-				D090767E17FBEADE00EB087A /* NSURLConnection+RACSupport.m */,
-				BE527E9118636F7F006349E8 /* NSUserDefaults+RACSupport.h */,
-				BE527E9218636F7F006349E8 /* NSUserDefaults+RACSupport.m */,
->>>>>>> 33a7009f
 			);
 			name = "Foundation Extensions";
 			sourceTree = "<group>";
@@ -1359,11 +1313,8 @@
 				880D7A6516F7BB1A004A3361 /* NSObjectRACSelectorSignalSpec.m */,
 				5FDC350E1736F81800792E52 /* NSStringRACKeyPathUtilitiesSpec.m */,
 				D090768917FBECBF00EB087A /* NSURLConnectionRACSupportSpec.m */,
-<<<<<<< HEAD
 				D0CCA3B818584AD40009499A /* RACAggregatingSignalGeneratorSpec.m */,
-=======
 				BE527E9E1863705B006349E8 /* NSUserDefaultsRACSupportSpec.m */,
->>>>>>> 33a7009f
 				D0870C6E16884A0600D0E11D /* RACBacktraceSpec.m */,
 				886CEACC163DE669007632D1 /* RACBlockTrampolineSpec.m */,
 				5F7EFECC168FBC4B0037E500 /* RACChannelExamples.h */,
@@ -1619,6 +1570,8 @@
 				5F9743F61694A2460024EB82 /* RACEagerSequence.m */,
 				D0E967651641EF9C00FCFF06 /* RACEmptySequence.h */,
 				D0E967661641EF9C00FCFF06 /* RACEmptySequence.m */,
+				7479F6E3186177D200575CDB /* RACIndexSetSequence.h */,
+				7479F6E4186177D200575CDB /* RACIndexSetSequence.m */,
 				D0E967691641EF9C00FCFF06 /* RACStringSequence.h */,
 				D0E9676A1641EF9C00FCFF06 /* RACStringSequence.m */,
 				D0EE2849164D906B006954A4 /* RACSignalSequence.h */,
@@ -1642,6 +1595,8 @@
 				886CEAE1163DE942007632D1 /* NSObject+RACLifting.m */,
 				880D7A5816F7B351004A3361 /* NSObject+RACSelectorSignal.h */,
 				880D7A5916F7B351004A3361 /* NSObject+RACSelectorSignal.m */,
+				BE527E9118636F7F006349E8 /* NSUserDefaults+RACSupport.h */,
+				BE527E9218636F7F006349E8 /* NSUserDefaults+RACSupport.m */,
 			);
 			name = General;
 			sourceTree = "<group>";
@@ -1655,6 +1610,8 @@
 				D0E9675A1641EF9C00FCFF06 /* NSDictionary+RACSupport.m */,
 				5F773DE8169B46670023069D /* NSEnumerator+RACSupport.h */,
 				5F773DE9169B46670023069D /* NSEnumerator+RACSupport.m */,
+				D09905FA186E178A008912E8 /* NSIndexSet+RACSupport.h */,
+				D09905FB186E178A008912E8 /* NSIndexSet+RACSupport.m */,
 				D0E9675B1641EF9C00FCFF06 /* NSOrderedSet+RACSupport.h */,
 				D0E9675C1641EF9C00FCFF06 /* NSOrderedSet+RACSupport.m */,
 				D0E9675D1641EF9C00FCFF06 /* NSSet+RACSupport.h */,
@@ -1823,28 +1780,7 @@
 			children = (
 				D0E967671641EF9C00FCFF06 /* RACSequence.h */,
 				D0E967681641EF9C00FCFF06 /* RACSequence.m */,
-<<<<<<< HEAD
 				D02C7C8B1822D29400CB20D6 /* Private */,
-=======
-				D0E967611641EF9C00FCFF06 /* RACArraySequence.h */,
-				D0E967621641EF9C00FCFF06 /* RACArraySequence.m */,
-				D0E967631641EF9C00FCFF06 /* RACDynamicSequence.h */,
-				D0E967641641EF9C00FCFF06 /* RACDynamicSequence.m */,
-				5F9743F51694A2460024EB82 /* RACEagerSequence.h */,
-				5F9743F61694A2460024EB82 /* RACEagerSequence.m */,
-				D0E967651641EF9C00FCFF06 /* RACEmptySequence.h */,
-				D0E967661641EF9C00FCFF06 /* RACEmptySequence.m */,
-				7479F6E3186177D200575CDB /* RACIndexSetSequence.h */,
-				7479F6E4186177D200575CDB /* RACIndexSetSequence.m */,
-				D0E967691641EF9C00FCFF06 /* RACStringSequence.h */,
-				D0E9676A1641EF9C00FCFF06 /* RACStringSequence.m */,
-				D0EE2849164D906B006954A4 /* RACSignalSequence.h */,
-				D0EE284A164D906B006954A4 /* RACSignalSequence.m */,
-				D0307EDB1731AAE100D83211 /* RACTupleSequence.h */,
-				D0307EDC1731AAE100D83211 /* RACTupleSequence.m */,
-				D07CD7141731BA3900DE2394 /* RACUnarySequence.h */,
-				D07CD7151731BA3900DE2394 /* RACUnarySequence.m */,
->>>>>>> 33a7009f
 			);
 			name = Sequences;
 			sourceTree = "<group>";
@@ -1870,11 +1806,7 @@
 				D090767F17FBEADE00EB087A /* NSURLConnection+RACSupport.h in Headers */,
 				88F440D3153DADEA0097B4C3 /* NSObject+RACAppKitBindings.h in Headers */,
 				88D4AB3E1510F6C30011494F /* RACReplaySubject.h in Headers */,
-<<<<<<< HEAD
 				D0BD34C5182B159500B324CB /* RACSignalGenerator.h in Headers */,
-=======
-				7479F6E5186177D200575CDB /* RACIndexSetSequence.h in Headers */,
->>>>>>> 33a7009f
 				883A84DA1513964B006DB4C7 /* RACBehaviorSubject.h in Headers */,
 				883A84DF1513B5EC006DB4C7 /* RACDisposable.h in Headers */,
 				886F702A1551CF920045D68B /* RACGroupedSignal.h in Headers */,
@@ -1902,20 +1834,15 @@
 				5F6FE8531692568A00A8D7A6 /* RACChannel.h in Headers */,
 				882D072117615381009EDA69 /* RACQueueScheduler+Subclass.h in Headers */,
 				D005A259169A3B7D00A9D2DB /* RACBacktrace.h in Headers */,
-<<<<<<< HEAD
 				5F773DEA169B46670023069D /* NSEnumerator+RACSupport.h in Headers */,
-=======
 				BE527E9318636F7F006349E8 /* NSUserDefaults+RACSupport.h in Headers */,
-				5F773DEA169B46670023069D /* NSEnumerator+RACSequenceAdditions.h in Headers */,
-				D013A3E61807B7C30072B6CE /* RACReturnSignal.h in Headers */,
->>>>>>> 33a7009f
 				D077A16D169B740200057BB1 /* RACEvent.h in Headers */,
 				D0A0B01516EAA3D100C47593 /* NSText+RACSupport.h in Headers */,
 				D094E44917775AF200906BF7 /* EXTKeyPathCoding.h in Headers */,
+				D09905FC186E178A008912E8 /* NSIndexSet+RACSupport.h in Headers */,
 				D094E44B17775AF200906BF7 /* EXTScope.h in Headers */,
 				D094E44F17775AF200906BF7 /* metamacros.h in Headers */,
 				D00930791788AB7B00EE7E8B /* RACTestScheduler.h in Headers */,
-				74F17318186024A900BC937C /* NSIndexSet+RACSequenceAdditions.h in Headers */,
 				55C39DEC17F1EC84006DC60C /* NSData+RACSupport.h in Headers */,
 				55C39DED17F1EC84006DC60C /* NSFileHandle+RACSupport.h in Headers */,
 				55C39DEE17F1EC84006DC60C /* NSNotificationCenter+RACSupport.h in Headers */,
@@ -1935,16 +1862,11 @@
 				D08FF265169A32DC00743C6D /* RACSubscriber.h in Headers */,
 				D08FF267169A330000743C6D /* RACUnit.h in Headers */,
 				D08FF268169A330000743C6D /* RACTuple.h in Headers */,
+				D09905FD186E178A008912E8 /* NSIndexSet+RACSupport.h in Headers */,
 				D08FF269169A330000743C6D /* RACBacktrace.h in Headers */,
 				D08FF26A169A330000743C6D /* RACSubscriptingAssignmentTrampoline.h in Headers */,
-				74F17319186024A900BC937C /* NSIndexSet+RACSequenceAdditions.h in Headers */,
 				D08FF26C169A331A00743C6D /* RACStream.h in Headers */,
 				D08FF26D169A331A00743C6D /* RACSignal.h in Headers */,
-<<<<<<< HEAD
-=======
-				7479F6E6186177D200575CDB /* RACIndexSetSequence.h in Headers */,
-				D08FF26E169A331A00743C6D /* RACSignal+Operations.h in Headers */,
->>>>>>> 33a7009f
 				D08FF26F169A331A00743C6D /* RACMulticastConnection.h in Headers */,
 				D08FF270169A331A00743C6D /* RACGroupedSignal.h in Headers */,
 				D08FF271169A331A00743C6D /* RACSubject.h in Headers */,
@@ -2012,14 +1934,7 @@
 				D05AD3E017F2DB1D0080895B /* RACBehaviorSubject.h in Headers */,
 				D05AD3C917F2DB100080895B /* RACSubscriptingAssignmentTrampoline.h in Headers */,
 				D05AD3C517F2DB100080895B /* RACTuple.h in Headers */,
-<<<<<<< HEAD
 				D05AD41E17F2DB6E0080895B /* NSControl+RACSupport.h in Headers */,
-=======
-				74F1731A186024A900BC937C /* NSIndexSet+RACSequenceAdditions.h in Headers */,
-				D05AD41A17F2DB6A0080895B /* NSString+RACSequenceAdditions.h in Headers */,
-				D05AD41E17F2DB6E0080895B /* NSControl+RACCommandSupport.h in Headers */,
-				D013A3E01807B7450072B6CE /* RACEmptySignal.h in Headers */,
->>>>>>> 33a7009f
 				D05AD3E417F2DB230080895B /* RACScopedDisposable.h in Headers */,
 				D05AD40F17F2DB6A0080895B /* NSFileHandle+RACSupport.h in Headers */,
 				D00753CA1857E07A0073D289 /* RACAggregatingSignalGenerator.h in Headers */,
@@ -2027,7 +1942,6 @@
 				D05AD42817F2DB840080895B /* RACKVOChannel.h in Headers */,
 				4973429918359EA1005C25CB /* RACSignal+Operations.h in Headers */,
 				D05AD3FF17F2DB5D0080895B /* RACTargetQueueScheduler.h in Headers */,
-				7479F6E7186177D200575CDB /* RACIndexSetSequence.h in Headers */,
 				D05AD3E217F2DB230080895B /* RACDisposable.h in Headers */,
 				D05AD42617F2DB840080895B /* RACChannel.h in Headers */,
 				D05AD3EA17F2DB270080895B /* RACCommand.h in Headers */,
@@ -2061,6 +1975,7 @@
 				530EAFC8184CD68800C7409D /* EXTKeyPathCoding.h in Headers */,
 				D05AD3CD17F2DB100080895B /* NSObject+RACLifting.h in Headers */,
 				D05AD40D17F2DB6A0080895B /* NSEnumerator+RACSupport.h in Headers */,
+				D09905FE186E178A008912E8 /* NSIndexSet+RACSupport.h in Headers */,
 				D05AD3FA17F2DB5D0080895B /* RACScheduler.h in Headers */,
 				D05AD41817F2DB6A0080895B /* NSSet+RACSupport.h in Headers */,
 				D05AD41117F2DB6A0080895B /* NSNotificationCenter+RACSupport.h in Headers */,
@@ -2463,6 +2378,7 @@
 				887ACDA9165878A8009190AD /* NSInvocation+RACTypeParsing.m in Sources */,
 				D0E9676D1641EF9C00FCFF06 /* NSArray+RACSupport.m in Sources */,
 				D0E967711641EF9C00FCFF06 /* NSDictionary+RACSupport.m in Sources */,
+				D09905FF186E178A008912E8 /* NSIndexSet+RACSupport.m in Sources */,
 				D0E967751641EF9C00FCFF06 /* NSOrderedSet+RACSupport.m in Sources */,
 				D0E967791641EF9C00FCFF06 /* NSSet+RACSupport.m in Sources */,
 				D0E967811641EF9C00FCFF06 /* RACArraySequence.m in Sources */,
@@ -2495,11 +2411,6 @@
 				5FDC35051736F54700792E52 /* NSString+RACKeyPathUtilities.m in Sources */,
 				D0D243BD1741FA13004359C6 /* NSObject+RACDescription.m in Sources */,
 				882D071A17614FA7009EDA69 /* RACTargetQueueScheduler.m in Sources */,
-<<<<<<< HEAD
-=======
-				74F1731B186024A900BC937C /* NSIndexSet+RACSequenceAdditions.m in Sources */,
-				D0A0E230176A8CD6007273ED /* RACPassthroughSubscriber.m in Sources */,
->>>>>>> 33a7009f
 				D013A3D91807B5ED0072B6CE /* RACErrorSignal.m in Sources */,
 				7479F6E8186177D200575CDB /* RACIndexSetSequence.m in Sources */,
 				D05F9D3717984EC000FD7982 /* EXTRuntimeExtensions.m in Sources */,
@@ -2607,13 +2518,9 @@
 				D0E9677A1641EF9C00FCFF06 /* NSSet+RACSupport.m in Sources */,
 				D0E967821641EF9C00FCFF06 /* RACArraySequence.m in Sources */,
 				D0E967861641EF9C00FCFF06 /* RACDynamicSequence.m in Sources */,
-<<<<<<< HEAD
 				D00753CC1857E07A0073D289 /* RACAggregatingSignalGenerator.m in Sources */,
 				D028DB88179E616700D1042F /* UITableViewCell+RACSupport.m in Sources */,
-=======
-				D028DB88179E616700D1042F /* UITableViewCell+RACSignalSupport.m in Sources */,
 				BE527E9718636F7F006349E8 /* NSUserDefaults+RACSupport.m in Sources */,
->>>>>>> 33a7009f
 				D0E9678A1641EF9C00FCFF06 /* RACEmptySequence.m in Sources */,
 				D0E9678E1641EF9C00FCFF06 /* RACSequence.m in Sources */,
 				D0E967921641EF9C00FCFF06 /* RACStringSequence.m in Sources */,
@@ -2621,7 +2528,6 @@
 				D0D487041642550100DD7605 /* RACStream.m in Sources */,
 				D013A3DA1807B5ED0072B6CE /* RACErrorSignal.m in Sources */,
 				D0EE284E164D906B006954A4 /* RACSignalSequence.m in Sources */,
-				74F1731C186024A900BC937C /* NSIndexSet+RACSequenceAdditions.m in Sources */,
 				881E86A51669304800667F7B /* RACCompoundDisposable.m in Sources */,
 				881E87AF16695C5600667F7B /* RACQueueScheduler.m in Sources */,
 				881E87B516695EDF00667F7B /* RACImmediateScheduler.m in Sources */,
@@ -2645,6 +2551,7 @@
 				5EE9A7941760D61300EAF5A2 /* UIButton+RACSupport.m in Sources */,
 				D0BD34D7182B163E00B324CB /* RACDynamicSignalGenerator.m in Sources */,
 				882D071F17615139009EDA69 /* RACTargetQueueScheduler.m in Sources */,
+				D0990600186E178A008912E8 /* NSIndexSet+RACSupport.m in Sources */,
 				D0A318EB18285DDD00A99BAD /* RACLiveSubscriber.m in Sources */,
 				557A4B5B177648C7008EF796 /* UIActionSheet+RACSupport.m in Sources */,
 				D05F9D3817984EC000FD7982 /* EXTRuntimeExtensions.m in Sources */,
@@ -2697,6 +2604,7 @@
 				D05AD40C17F2DB6A0080895B /* NSDictionary+RACSupport.m in Sources */,
 				D05AD41F17F2DB6E0080895B /* NSControl+RACSupport.m in Sources */,
 				D05AD41517F2DB6A0080895B /* NSObject+RACSelectorSignal.m in Sources */,
+				D0990601186E178A008912E8 /* NSIndexSet+RACSupport.m in Sources */,
 				D05AD3C817F2DB100080895B /* RACBacktrace.m in Sources */,
 				D05AD41217F2DB6A0080895B /* NSNotificationCenter+RACSupport.m in Sources */,
 				D05AD3D917F2DB1D0080895B /* RACMulticastConnection.m in Sources */,
@@ -2729,7 +2637,6 @@
 				D05AD3E317F2DB230080895B /* RACDisposable.m in Sources */,
 				D05AD40217F2DB5D0080895B /* RACImmediateScheduler.m in Sources */,
 				D05AD3CC17F2DB100080895B /* NSObject+RACDeallocating.m in Sources */,
-				74F1731D186024A900BC937C /* NSIndexSet+RACSequenceAdditions.m in Sources */,
 				D05AD40A17F2DB6A0080895B /* NSData+RACSupport.m in Sources */,
 				D013A3DB1807B5ED0072B6CE /* RACErrorSignal.m in Sources */,
 				7479F6EA186177D200575CDB /* RACIndexSetSequence.m in Sources */,
